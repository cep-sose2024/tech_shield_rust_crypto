<<<<<<< HEAD
=======
pub mod common;

#[cfg(feature = "hsm")]
>>>>>>> e215f72b
pub mod hsm;

#[cfg(feature = "tpm")]
mod tpm;<|MERGE_RESOLUTION|>--- conflicted
+++ resolved
@@ -1,9 +1,6 @@
-<<<<<<< HEAD
-=======
 pub mod common;
 
 #[cfg(feature = "hsm")]
->>>>>>> e215f72b
 pub mod hsm;
 
 #[cfg(feature = "tpm")]
