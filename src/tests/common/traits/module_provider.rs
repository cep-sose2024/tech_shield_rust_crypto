<<<<<<< HEAD
// use super::setup_security_module;
// use crate::{
//     common::{
//         crypto::{
//             algorithms::{
//                 encryption::{AsymmetricEncryption, BlockCiphers, SymmetricMode},
//                 hashes::{Hash, Sha2Bits},
//                 KeyBits,
//             },
//             KeyUsage,
//         },
//         factory::SecurityModule,
//     },
//     hsm::core::instance::HsmType,
//     tpm::{core::instance::TpmType, TpmConfig},
// };
// use test_case::test_matrix;

=======
/*use super::setup_security_module;
use crate::common::{
    crypto::{
        algorithms::{
            encryption::{AsymmetricEncryption, BlockCiphers, SymmetricMode},
            hashes::{Hash, Sha2Bits},
            KeyBits,
        },
        KeyUsage,
    },
    factory::SecurityModule,
};
use test_case::test_matrix;

#[cfg(feature = "hsm")]
use crate::hsm::core::instance::HsmType;
#[cfg(feature = "tpm")]
use crate::tpm::{core::instance::TpmType, TpmConfig};

>>>>>>> 0dfe8160
// #[test_matrix(
//     [SecurityModule::Tpm(TpmType::Linux),
//      SecurityModule::Tpm(TpmType::Windows),
//      SecurityModule::Hsm(HsmType::NitroKey)]
// )]
<<<<<<< HEAD
// fn test_create_rsa_key(module: SecurityModule) {
//     let provider = setup_security_module(module);

//     let config = TpmConfig::new(
//         AsymmetricEncryption::Rsa(KeyBits::Bits4096),
//         BlockCiphers::Aes(SymmetricMode::Gcm, KeyBits::Bits512),
//         Hash::Sha2(Sha2Bits::Sha256),
//         vec![
//             KeyUsage::SignEncrypt,
//             KeyUsage::ClientAuth,
//             KeyUsage::SignEncrypt,
//             KeyUsage::CreateX509,
//         ],
//     );

//     provider
//         .lock()
//         .unwrap()
//         .initialize_module()
//         .expect("Failed to initialize module");

//     provider
//         .lock()
//         .unwrap()
//         .create_key("test_rsa_key", config)
//         .expect("Failed to create RSA key");
// }
=======
#[test_matrix(
    [SecurityModule::Nks]
)]
fn test_create_rsa_key(module: SecurityModule) {
    // let provider = setup_security_module(module);
    //
    // let config = TpmConfig::new(
    //     AsymmetricEncryption::Rsa(KeyBits::Bits4096),
    //     BlockCiphers::Aes(SymmetricMode::Gcm, KeyBits::Bits512),
    //     Hash::Sha2(Sha2Bits::Sha256),
    //     vec![
    //         KeyUsage::SignEncrypt,
    //         KeyUsage::ClientAuth,
    //         KeyUsage::SignEncrypt,
    //         KeyUsage::CreateX509,
    //     ],
    // );
    //
    // provider
    //     .lock()
    //     .unwrap()
    //     .initialize_module()
    //     .expect("Failed to initialize module");
    //
    // provider
    //     .lock()
    //     .unwrap()
    //     .create_key("test_rsa_key", config)
    //     .expect("Failed to create RSA key");
}
>>>>>>> 0dfe8160

// #[test_matrix(
//     [SecurityModule::Tpm(TpmType::Linux),
//      SecurityModule::Tpm(TpmType::Windows),
//      SecurityModule::Hsm(HsmType::NitroKey)]
// )]
<<<<<<< HEAD
// fn test_load_rsa_key(module: SecurityModule) {
//     let provider = setup_security_module(module);

//     let config = TpmConfig::new(
//         AsymmetricEncryption::Rsa(KeyBits::Bits4096),
//         BlockCiphers::Aes(SymmetricMode::Gcm, KeyBits::Bits512),
//         Hash::Sha2(Sha2Bits::Sha256),
//         vec![
//             KeyUsage::SignEncrypt,
//             KeyUsage::ClientAuth,
//             KeyUsage::SignEncrypt,
//             KeyUsage::CreateX509,
//         ],
//     );

//     provider
//         .lock()
//         .unwrap()
//         .initialize_module()
//         .expect("Failed to initialize module");

//     provider
//         .lock()
//         .unwrap()
//         .load_key("test_rsa_key", config)
//         .expect("Failed to load RSA key");
// }
=======
#[test_matrix(
    [SecurityModule::Nks]
)]
fn test_load_rsa_key(module: SecurityModule) {
    // let provider = setup_security_module(module);
    //
    // let config = TpmConfig::new(
    //     AsymmetricEncryption::Rsa(KeyBits::Bits4096),
    //     BlockCiphers::Aes(SymmetricMode::Gcm, KeyBits::Bits512),
    //     Hash::Sha2(Sha2Bits::Sha256),
    //     vec![
    //         KeyUsage::SignEncrypt,
    //         KeyUsage::ClientAuth,
    //         KeyUsage::SignEncrypt,
    //         KeyUsage::CreateX509,
    //     ],
    // );
    //
    // provider
    //     .lock()
    //     .unwrap()
    //     .initialize_module()
    //     .expect("Failed to initialize module");
    //
    // provider
    //     .lock()
    //     .unwrap()
    //     .load_key("test_rsa_key", config)
    //     .expect("Failed to load RSA key");
}
*/
>>>>>>> 0dfe8160
<|MERGE_RESOLUTION|>--- conflicted
+++ resolved
@@ -1,23 +1,3 @@
-<<<<<<< HEAD
-// use super::setup_security_module;
-// use crate::{
-//     common::{
-//         crypto::{
-//             algorithms::{
-//                 encryption::{AsymmetricEncryption, BlockCiphers, SymmetricMode},
-//                 hashes::{Hash, Sha2Bits},
-//                 KeyBits,
-//             },
-//             KeyUsage,
-//         },
-//         factory::SecurityModule,
-//     },
-//     hsm::core::instance::HsmType,
-//     tpm::{core::instance::TpmType, TpmConfig},
-// };
-// use test_case::test_matrix;
-
-=======
 /*use super::setup_security_module;
 use crate::common::{
     crypto::{
@@ -37,41 +17,11 @@
 #[cfg(feature = "tpm")]
 use crate::tpm::{core::instance::TpmType, TpmConfig};
 
->>>>>>> 0dfe8160
 // #[test_matrix(
 //     [SecurityModule::Tpm(TpmType::Linux),
 //      SecurityModule::Tpm(TpmType::Windows),
 //      SecurityModule::Hsm(HsmType::NitroKey)]
 // )]
-<<<<<<< HEAD
-// fn test_create_rsa_key(module: SecurityModule) {
-//     let provider = setup_security_module(module);
-
-//     let config = TpmConfig::new(
-//         AsymmetricEncryption::Rsa(KeyBits::Bits4096),
-//         BlockCiphers::Aes(SymmetricMode::Gcm, KeyBits::Bits512),
-//         Hash::Sha2(Sha2Bits::Sha256),
-//         vec![
-//             KeyUsage::SignEncrypt,
-//             KeyUsage::ClientAuth,
-//             KeyUsage::SignEncrypt,
-//             KeyUsage::CreateX509,
-//         ],
-//     );
-
-//     provider
-//         .lock()
-//         .unwrap()
-//         .initialize_module()
-//         .expect("Failed to initialize module");
-
-//     provider
-//         .lock()
-//         .unwrap()
-//         .create_key("test_rsa_key", config)
-//         .expect("Failed to create RSA key");
-// }
-=======
 #[test_matrix(
     [SecurityModule::Nks]
 )]
@@ -102,42 +52,12 @@
     //     .create_key("test_rsa_key", config)
     //     .expect("Failed to create RSA key");
 }
->>>>>>> 0dfe8160
 
 // #[test_matrix(
 //     [SecurityModule::Tpm(TpmType::Linux),
 //      SecurityModule::Tpm(TpmType::Windows),
 //      SecurityModule::Hsm(HsmType::NitroKey)]
 // )]
-<<<<<<< HEAD
-// fn test_load_rsa_key(module: SecurityModule) {
-//     let provider = setup_security_module(module);
-
-//     let config = TpmConfig::new(
-//         AsymmetricEncryption::Rsa(KeyBits::Bits4096),
-//         BlockCiphers::Aes(SymmetricMode::Gcm, KeyBits::Bits512),
-//         Hash::Sha2(Sha2Bits::Sha256),
-//         vec![
-//             KeyUsage::SignEncrypt,
-//             KeyUsage::ClientAuth,
-//             KeyUsage::SignEncrypt,
-//             KeyUsage::CreateX509,
-//         ],
-//     );
-
-//     provider
-//         .lock()
-//         .unwrap()
-//         .initialize_module()
-//         .expect("Failed to initialize module");
-
-//     provider
-//         .lock()
-//         .unwrap()
-//         .load_key("test_rsa_key", config)
-//         .expect("Failed to load RSA key");
-// }
-=======
 #[test_matrix(
     [SecurityModule::Nks]
 )]
@@ -168,5 +88,4 @@
     //     .load_key("test_rsa_key", config)
     //     .expect("Failed to load RSA key");
 }
-*/
->>>>>>> 0dfe8160
+*/